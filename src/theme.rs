//! Customizes the rendering of the elements.
use std::{fmt, io};

use console::{style, Style, StyledObject, Term};
#[cfg(feature = "fuzzy-select")]
use fuzzy_matcher::{skim::SkimMatcherV2, FuzzyMatcher};

/// Implements a theme for dialoguer.
pub trait Theme {
    /// Format a prompt.
    #[inline]
    fn format_prompt(&self, f: &mut dyn fmt::Write, prompt: &str) -> fmt::Result {
        write!(f, "{}:", prompt)
    }

    /// Format out an error.
    #[inline]
    fn format_error(&self, f: &mut dyn fmt::Write, err: &str) -> fmt::Result {
        write!(f, "error: {}", err)
    }

    /// Format a confirmation prompt.
    ///
    /// `prompt` is the message of the confirmation prompt,
    /// `default` is the default choice for the prompt (if any).
    fn format_confirm_prompt(
        &self,
        f: &mut dyn fmt::Write,
        prompt: &str,
        default: Option<bool>,
    ) -> fmt::Result {
        if !prompt.is_empty() {
            write!(f, "{} ", &prompt)?;
        }
        match default {
            None => write!(f, "[y/n] ")?,
            Some(true) => write!(f, "[Y/n] ")?,
            Some(false) => write!(f, "[y/N] ")?,
        }
        Ok(())
    }

    /// Format a confirmation prompt after selection.
    fn format_confirm_prompt_selection(
        &self,
        f: &mut dyn fmt::Write,
        prompt: &str,
        selection: Option<bool>,
    ) -> fmt::Result {
        let selection = selection.map(|b| if b { "yes" } else { "no" });

        match selection {
            Some(selection) if prompt.is_empty() => {
                write!(f, "{}", selection)
            }
            Some(selection) => {
                write!(f, "{} {}", &prompt, selection)
            }
            None if prompt.is_empty() => Ok(()),
            None => {
                write!(f, "{}", &prompt)
            }
        }
    }

    /// Format an input prompt.
    fn format_input_prompt(
        &self,
        f: &mut dyn fmt::Write,
        prompt: &str,
        default: Option<&str>,
    ) -> fmt::Result {
        match default {
            Some(default) if prompt.is_empty() => write!(f, "[{}]: ", default),
            Some(default) => write!(f, "{} [{}]: ", prompt, default),
            None => write!(f, "{}: ", prompt),
        }
    }

    /// Format an input prompt after selection.
    #[inline]
    fn format_input_prompt_selection(
        &self,
        f: &mut dyn fmt::Write,
        prompt: &str,
        sel: &str,
    ) -> fmt::Result {
        write!(f, "{}: {}", prompt, sel)
    }

    /// Format a password prompt.
    #[inline]
    #[cfg(feature = "password")]
    fn format_password_prompt(&self, f: &mut dyn fmt::Write, prompt: &str) -> fmt::Result {
        self.format_input_prompt(f, prompt, None)
    }

    /// Format a password prompt after selection.
    #[inline]
    #[cfg(feature = "password")]
    fn format_password_prompt_selection(
        &self,
        f: &mut dyn fmt::Write,
        prompt: &str,
    ) -> fmt::Result {
        self.format_input_prompt_selection(f, prompt, "[hidden]")
    }

    /// Format a selection prompt.
    #[inline]
    fn format_select_prompt(&self, f: &mut dyn fmt::Write, prompt: &str) -> fmt::Result {
        self.format_prompt(f, prompt)
    }

    /// Format a selection prompt after an item was selected.
    #[inline]
    fn format_select_prompt_selection(
        &self,
        f: &mut dyn fmt::Write,
        prompt: &str,
        sel: &str,
    ) -> fmt::Result {
        self.format_input_prompt_selection(f, prompt, sel)
    }

    /// Format a multi-selection prompt.
    #[inline]
    fn format_multi_select_prompt(&self, f: &mut dyn fmt::Write, prompt: &str) -> fmt::Result {
        self.format_prompt(f, prompt)
    }

    /// Format a sort prompt.
    #[inline]
    fn format_sort_prompt(&self, f: &mut dyn fmt::Write, prompt: &str) -> fmt::Result {
        self.format_prompt(f, prompt)
    }

    /// Format a multi-selection prompt after an item was selected.
    fn format_multi_select_prompt_selection(
        &self,
        f: &mut dyn fmt::Write,
        prompt: &str,
        selections: &[&str],
    ) -> fmt::Result {
        write!(f, "{}: ", prompt)?;
        for (idx, sel) in selections.iter().enumerate() {
            write!(f, "{}{}", if idx == 0 { "" } else { ", " }, sel)?;
        }
        Ok(())
    }

    /// Format a sort prompt after an item was selected.
    #[inline]
    fn format_sort_prompt_selection(
        &self,
        f: &mut dyn fmt::Write,
        prompt: &str,
        selections: &[&str],
    ) -> fmt::Result {
        self.format_multi_select_prompt_selection(f, prompt, selections)
    }

    /// Format a single selection prompt item.
    fn format_select_prompt_item(
        &self,
        f: &mut dyn fmt::Write,
        text: &str,
        active: bool,
    ) -> fmt::Result {
        write!(f, "{} {}", if active { ">" } else { " " }, text)
    }

    /// Format a single multi-selection prompt item.
    fn format_multi_select_prompt_item(
        &self,
        f: &mut dyn fmt::Write,
        text: &str,
        checked: bool,
        active: bool,
    ) -> fmt::Result {
        write!(
            f,
            "{} {}",
            match (checked, active) {
                (true, true) => "> [x]",
                (true, false) => "  [x]",
                (false, true) => "> [ ]",
                (false, false) => "  [ ]",
            },
            text
        )
    }

    /// Format a sort prompt item.
    fn format_sort_prompt_item(
        &self,
        f: &mut dyn fmt::Write,
        text: &str,
        picked: bool,
        active: bool,
    ) -> fmt::Result {
        write!(
            f,
            "{} {}",
            match (picked, active) {
                (true, true) => "> [x]",
                (false, true) => "> [ ]",
                (_, false) => "  [ ]",
            },
            text
        )
    }

<<<<<<< HEAD
    /// Format a fuzzy selection prompt.
=======
    /// Formats a fuzzy select prompt item.
    #[cfg(feature = "fuzzy-select")]
    fn format_fuzzy_select_prompt_item(
        &self,
        f: &mut dyn fmt::Write,
        text: &str,
        active: bool,
        highlight_matches: bool,
        matcher: &SkimMatcherV2,
        search_term: &str,
    ) -> fmt::Result {
        write!(f, "{} ", if active { ">" } else { " " })?;

        if highlight_matches {
            if let Some((_score, indices)) = matcher.fuzzy_indices(text, &search_term) {
                for (idx, c) in text.chars().into_iter().enumerate() {
                    if indices.contains(&idx) {
                        write!(f, "{}", style(c).for_stderr().bold())?;
                    } else {
                        write!(f, "{}", c)?;
                    }
                }

                return Ok(());
            }
        }

        write!(f, "{}", text)
    }

    /// Formats a fuzzy select prompt.
>>>>>>> f7d02321
    #[cfg(feature = "fuzzy-select")]
    fn format_fuzzy_select_prompt(
        &self,
        f: &mut dyn fmt::Write,
        prompt: &str,
        search_term: &str,
        cursor_pos: usize,
    ) -> fmt::Result {
        if !prompt.is_empty() {
            write!(f, "{} ", prompt,)?;
        }

        if cursor_pos < search_term.len() {
            let st_head = search_term[0..cursor_pos].to_string();
            let st_tail = search_term[cursor_pos..search_term.len()].to_string();
            let st_cursor = "|".to_string();
            write!(f, "{}{}{}", st_head, st_cursor, st_tail)
        } else {
            let cursor = "|".to_string();
            write!(f, "{}{}", search_term.to_string(), cursor)
        }
    }
}

/// The default theme.
pub struct SimpleTheme;

impl Theme for SimpleTheme {}

/// A colorful theme
pub struct ColorfulTheme {
    /// The style for default values
    pub defaults_style: Style,
    /// The style for prompt
    pub prompt_style: Style,
    /// Prompt prefix value and style
    pub prompt_prefix: StyledObject<String>,
    /// Prompt suffix value and style
    pub prompt_suffix: StyledObject<String>,
    /// Prompt on success prefix value and style
    pub success_prefix: StyledObject<String>,
    /// Prompt on success suffix value and style
    pub success_suffix: StyledObject<String>,
    /// Error prefix value and style
    pub error_prefix: StyledObject<String>,
    /// The style for error message
    pub error_style: Style,
    /// The style for hints
    pub hint_style: Style,
    /// The style for values on prompt success
    pub values_style: Style,
    /// The style for active items
    pub active_item_style: Style,
    /// The style for inactive items
    pub inactive_item_style: Style,
    /// Active item in select prefix value and style
    pub active_item_prefix: StyledObject<String>,
    /// Inctive item in select prefix value and style
    pub inactive_item_prefix: StyledObject<String>,
    /// Checked item in multi select prefix value and style
    pub checked_item_prefix: StyledObject<String>,
    /// Unchecked item in multi select prefix value and style
    pub unchecked_item_prefix: StyledObject<String>,
    /// Picked item in sort prefix value and style
    pub picked_item_prefix: StyledObject<String>,
    /// Unpicked item in sort prefix value and style
    pub unpicked_item_prefix: StyledObject<String>,
    /// Formats the cursor for a fuzzy select prompt
    #[cfg(feature = "fuzzy-select")]
    pub fuzzy_cursor_style: Style,
    // Formats the highlighting if matched characters
    #[cfg(feature = "fuzzy-select")]
    pub fuzzy_match_highlight_style: Style,
    /// Show the selections from certain prompts inline
    pub inline_selections: bool,
}

impl Default for ColorfulTheme {
    fn default() -> ColorfulTheme {
        ColorfulTheme {
            defaults_style: Style::new().for_stderr().cyan(),
            prompt_style: Style::new().for_stderr().bold(),
            prompt_prefix: style("?".to_string()).for_stderr().yellow(),
            prompt_suffix: style("›".to_string()).for_stderr().black().bright(),
            success_prefix: style("✔".to_string()).for_stderr().green(),
            success_suffix: style("·".to_string()).for_stderr().black().bright(),
            error_prefix: style("✘".to_string()).for_stderr().red(),
            error_style: Style::new().for_stderr().red(),
            hint_style: Style::new().for_stderr().black().bright(),
            values_style: Style::new().for_stderr().green(),
            active_item_style: Style::new().for_stderr().cyan(),
            inactive_item_style: Style::new().for_stderr(),
            active_item_prefix: style("❯".to_string()).for_stderr().green(),
            inactive_item_prefix: style(" ".to_string()).for_stderr(),
            checked_item_prefix: style("✔".to_string()).for_stderr().green(),
            unchecked_item_prefix: style("✔".to_string()).for_stderr().black(),
            picked_item_prefix: style("❯".to_string()).for_stderr().green(),
            unpicked_item_prefix: style(" ".to_string()).for_stderr(),
            #[cfg(feature = "fuzzy-select")]
            fuzzy_cursor_style: Style::new().for_stderr().black().on_white(),
            #[cfg(feature = "fuzzy-select")]
            fuzzy_match_highlight_style: Style::new().for_stderr().bold().yellow(),
            inline_selections: true,
        }
    }
}

impl Theme for ColorfulTheme {
    /// Format a prompt.
    fn format_prompt(&self, f: &mut dyn fmt::Write, prompt: &str) -> fmt::Result {
        if !prompt.is_empty() {
            write!(
                f,
                "{} {} ",
                &self.prompt_prefix,
                self.prompt_style.apply_to(prompt)
            )?;
        }

        write!(f, "{}", &self.prompt_suffix)
    }

    /// Format an error.
    fn format_error(&self, f: &mut dyn fmt::Write, err: &str) -> fmt::Result {
        write!(
            f,
            "{} {}",
            &self.error_prefix,
            self.error_style.apply_to(err)
        )
    }

    /// Format an input prompt.
    fn format_input_prompt(
        &self,
        f: &mut dyn fmt::Write,
        prompt: &str,
        default: Option<&str>,
    ) -> fmt::Result {
        if !prompt.is_empty() {
            write!(
                f,
                "{} {} ",
                &self.prompt_prefix,
                self.prompt_style.apply_to(prompt)
            )?;
        }

        match default {
            Some(default) => write!(
                f,
                "{} {} ",
                self.hint_style.apply_to(&format!("({})", default)),
                &self.prompt_suffix
            ),
            None => write!(f, "{} ", &self.prompt_suffix),
        }
    }

    /// Format a confirmation prompt.
    fn format_confirm_prompt(
        &self,
        f: &mut dyn fmt::Write,
        prompt: &str,
        default: Option<bool>,
    ) -> fmt::Result {
        if !prompt.is_empty() {
            write!(
                f,
                "{} {} ",
                &self.prompt_prefix,
                self.prompt_style.apply_to(prompt)
            )?;
        }

        match default {
            None => write!(
                f,
                "{} {}",
                self.hint_style.apply_to("(y/n)"),
                &self.prompt_suffix
            ),
            Some(true) => write!(
                f,
                "{} {} {}",
                self.hint_style.apply_to("(y/n)"),
                &self.prompt_suffix,
                self.defaults_style.apply_to("yes")
            ),
            Some(false) => write!(
                f,
                "{} {} {}",
                self.hint_style.apply_to("(y/n)"),
                &self.prompt_suffix,
                self.defaults_style.apply_to("no")
            ),
        }
    }

    /// Format a confirmation prompt after selection.
    fn format_confirm_prompt_selection(
        &self,
        f: &mut dyn fmt::Write,
        prompt: &str,
        selection: Option<bool>,
    ) -> fmt::Result {
        if !prompt.is_empty() {
            write!(
                f,
                "{} {} ",
                &self.success_prefix,
                self.prompt_style.apply_to(prompt)
            )?;
        }
        let selection = selection.map(|b| if b { "yes" } else { "no" });

        match selection {
            Some(selection) => {
                write!(
                    f,
                    "{} {}",
                    &self.success_suffix,
                    self.values_style.apply_to(selection)
                )
            }
            None => {
                write!(f, "{}", &self.success_suffix)
            }
        }
    }

    /// Formats an input prompt after selection.
    fn format_input_prompt_selection(
        &self,
        f: &mut dyn fmt::Write,
        prompt: &str,
        sel: &str,
    ) -> fmt::Result {
        if !prompt.is_empty() {
            write!(
                f,
                "{} {} ",
                &self.success_prefix,
                self.prompt_style.apply_to(prompt)
            )?;
        }

        write!(
            f,
            "{} {}",
            &self.success_suffix,
            self.values_style.apply_to(sel)
        )
    }

    /// Formats a password prompt after selection.
    #[cfg(feature = "password")]
    fn format_password_prompt_selection(
        &self,
        f: &mut dyn fmt::Write,
        prompt: &str,
    ) -> fmt::Result {
        self.format_input_prompt_selection(f, prompt, "********")
    }

    /// Formats a multi select prompt after selection.
    fn format_multi_select_prompt_selection(
        &self,
        f: &mut dyn fmt::Write,
        prompt: &str,
        selections: &[&str],
    ) -> fmt::Result {
        if !prompt.is_empty() {
            write!(
                f,
                "{} {} ",
                &self.success_prefix,
                self.prompt_style.apply_to(prompt)
            )?;
        }

        write!(f, "{} ", &self.success_suffix)?;

        if self.inline_selections {
            for (idx, sel) in selections.iter().enumerate() {
                write!(
                    f,
                    "{}{}",
                    if idx == 0 { "" } else { ", " },
                    self.values_style.apply_to(sel)
                )?;
            }
        }

        Ok(())
    }

    /// Formats a select prompt item.
    fn format_select_prompt_item(
        &self,
        f: &mut dyn fmt::Write,
        text: &str,
        active: bool,
    ) -> fmt::Result {
        let details = if active {
            (
                &self.active_item_prefix,
                self.active_item_style.apply_to(text),
            )
        } else {
            (
                &self.inactive_item_prefix,
                self.inactive_item_style.apply_to(text),
            )
        };

        write!(f, "{} {}", details.0, details.1)
    }

    /// Formats a multi select prompt item.
    fn format_multi_select_prompt_item(
        &self,
        f: &mut dyn fmt::Write,
        text: &str,
        checked: bool,
        active: bool,
    ) -> fmt::Result {
        let details = match (checked, active) {
            (true, true) => (
                &self.checked_item_prefix,
                self.active_item_style.apply_to(text),
            ),
            (true, false) => (
                &self.checked_item_prefix,
                self.inactive_item_style.apply_to(text),
            ),
            (false, true) => (
                &self.unchecked_item_prefix,
                self.active_item_style.apply_to(text),
            ),
            (false, false) => (
                &self.unchecked_item_prefix,
                self.inactive_item_style.apply_to(text),
            ),
        };

        write!(f, "{} {}", details.0, details.1)
    }

    /// Formats a sort prompt item.
    fn format_sort_prompt_item(
        &self,
        f: &mut dyn fmt::Write,
        text: &str,
        picked: bool,
        active: bool,
    ) -> fmt::Result {
        let details = match (picked, active) {
            (true, true) => (
                &self.picked_item_prefix,
                self.active_item_style.apply_to(text),
            ),
            (false, true) => (
                &self.unpicked_item_prefix,
                self.active_item_style.apply_to(text),
            ),
            (_, false) => (
                &self.unpicked_item_prefix,
                self.inactive_item_style.apply_to(text),
            ),
        };

        write!(f, "{} {}", details.0, details.1)
    }

    /// Formats a fuzzy select prompt item.
    #[cfg(feature = "fuzzy-select")]
    fn format_fuzzy_select_prompt_item(
        &self,
        f: &mut dyn fmt::Write,
        text: &str,
        active: bool,
        highlight_matches: bool,
        matcher: &SkimMatcherV2,
        search_term: &str,
    ) -> fmt::Result {
        write!(f, "{} ", if active { ">" } else { " " })?;

        if highlight_matches {
            if let Some((_score, indices)) = matcher.fuzzy_indices(text, &search_term) {
                for (idx, c) in text.chars().into_iter().enumerate() {
                    if indices.contains(&idx) {
                        write!(f, "{}", self.fuzzy_match_highlight_style.apply_to(c))?;
                    } else {
                        write!(f, "{}", c)?;
                    }
                }

                return Ok(());
            }
        }

        write!(f, "{}", text)
    }

    /// Formats a fuzzy-selectprompt after selection.
    #[cfg(feature = "fuzzy-select")]
    fn format_fuzzy_select_prompt(
        &self,
        f: &mut dyn fmt::Write,
        prompt: &str,
        search_term: &str,
        cursor_pos: usize,
    ) -> fmt::Result {
        if !prompt.is_empty() {
            write!(
                f,
                "{} {} ",
                &self.prompt_prefix,
                self.prompt_style.apply_to(prompt)
            )?;
        }

        if cursor_pos < search_term.len() {
            let st_head = search_term[0..cursor_pos].to_string();
            let st_tail = search_term[cursor_pos + 1..search_term.len()].to_string();
            let st_cursor = self
                .fuzzy_cursor_style
                .apply_to(search_term.to_string().chars().nth(cursor_pos).unwrap());
            write!(
                f,
                "{} {}{}{}",
                &self.prompt_suffix, st_head, st_cursor, st_tail
            )
        } else {
            let cursor = self.fuzzy_cursor_style.apply_to(" ");
            write!(
                f,
                "{} {}{}",
                &self.prompt_suffix,
                search_term.to_string(),
                cursor
            )
        }
    }
}

/// Helper struct to conveniently render a theme to a term.
pub(crate) struct TermThemeRenderer<'a> {
    term: &'a Term,
    theme: &'a dyn Theme,
    /// Height (number of lines, ignoring lines overflowing the terminal)
    /// of output after the last prompt: not counting the current line.
    height: usize,
    /// Height (number of output lines, ignoring overflowing items)
    /// of the last completed prompt and everything above it.
    prompt_height: usize,
}

impl<'a> TermThemeRenderer<'a> {
    pub fn new(term: &'a Term, theme: &'a dyn Theme) -> TermThemeRenderer<'a> {
        TermThemeRenderer {
            term,
            theme,
            height: 0,
            prompt_height: 0,
        }
    }

    #[cfg(feature = "password")]
    pub fn term(&self) -> &Term {
        self.term
    }

    /// Enlarge the theme by one line: allow displaying one more line of input.
    pub fn add_line(&mut self) {
        self.height += 1;
    }

    /// Write a formatted string to this terminal. The string can be span multiple lines.
    ///
    /// `F` is a closure prescribing the text to write into the current instance.
    fn write_formatted_str<
        F: FnOnce(&mut TermThemeRenderer, &mut dyn fmt::Write) -> fmt::Result,
    >(
        &mut self,
        f: F,
    ) -> io::Result<()> {
        let mut buf = String::new();
        f(self, &mut buf).map_err(|err| io::Error::new(io::ErrorKind::Other, err))?;
        self.height += buf.chars().filter(|&x| x == '\n').count();
        self.term.write_str(&buf)
    }

    /// Like [`write_formatted_string`](#method::write_formatted_string), but add a linebreak afterwards.
    fn write_formatted_line<
        F: FnOnce(&mut TermThemeRenderer, &mut dyn fmt::Write) -> fmt::Result,
    >(
        &mut self,
        f: F,
    ) -> io::Result<()> {
        let mut buf = String::new();
        f(self, &mut buf).map_err(|err| io::Error::new(io::ErrorKind::Other, err))?;
        self.height += buf.chars().filter(|&x| x == '\n').count() + 1;
        self.term.write_line(&buf)
    }

    /// Write a formatted prompt string to this terminal.
    ///
    /// `F` is a closure prescribing the text to write into the current instance.
    fn write_formatted_prompt<
        F: FnOnce(&mut TermThemeRenderer, &mut dyn fmt::Write) -> fmt::Result,
    >(
        &mut self,
        f: F,
    ) -> io::Result<()> {
        self.write_formatted_line(f)?;
        self.prompt_height = self.height;
        self.height = 0;
        Ok(())
    }

    fn write_paging_info(buf: &mut dyn fmt::Write, paging_info: (usize, usize)) -> fmt::Result {
        write!(buf, " [Page {}/{}] ", paging_info.0, paging_info.1)
    }

    pub fn error(&mut self, err: &str) -> io::Result<()> {
        self.write_formatted_line(|this, buf| this.theme.format_error(buf, err))
    }

    pub fn confirm_prompt(&mut self, prompt: &str, default: Option<bool>) -> io::Result<()> {
        self.write_formatted_str(|this, buf| this.theme.format_confirm_prompt(buf, prompt, default))
    }

    pub fn confirm_prompt_selection(&mut self, prompt: &str, sel: Option<bool>) -> io::Result<()> {
        self.write_formatted_prompt(|this, buf| {
            this.theme.format_confirm_prompt_selection(buf, prompt, sel)
        })
    }

    #[cfg(feature = "fuzzy-select")]
    pub fn fuzzy_select_prompt(
        &mut self,
        prompt: &str,
        search_term: &str,
        cursor_pos: usize,
    ) -> io::Result<()> {
        self.write_formatted_prompt(|this, buf| {
            this.theme
                .format_fuzzy_select_prompt(buf, prompt, search_term, cursor_pos)
        })
    }

    pub fn input_prompt(&mut self, prompt: &str, default: Option<&str>) -> io::Result<()> {
        self.write_formatted_str(|this, buf| this.theme.format_input_prompt(buf, prompt, default))
    }

    pub fn input_prompt_selection(&mut self, prompt: &str, sel: &str) -> io::Result<()> {
        self.write_formatted_prompt(|this, buf| {
            this.theme.format_input_prompt_selection(buf, prompt, sel)
        })
    }

    #[cfg(feature = "password")]
    pub fn password_prompt(&mut self, prompt: &str) -> io::Result<()> {
        self.write_formatted_str(|this, buf| {
            write!(buf, "\r")?;
            this.theme.format_password_prompt(buf, prompt)
        })
    }

    #[cfg(feature = "password")]
    pub fn password_prompt_selection(&mut self, prompt: &str) -> io::Result<()> {
        self.write_formatted_prompt(|this, buf| {
            this.theme.format_password_prompt_selection(buf, prompt)
        })
    }

    pub fn select_prompt(
        &mut self,
        prompt: &str,
        paging_info: Option<(usize, usize)>,
    ) -> io::Result<()> {
        self.write_formatted_prompt(|this, buf| {
            this.theme.format_select_prompt(buf, prompt)?;

            if let Some(paging_info) = paging_info {
                TermThemeRenderer::write_paging_info(buf, paging_info)?;
            }

            Ok(())
        })
    }

    pub fn select_prompt_selection(&mut self, prompt: &str, sel: &str) -> io::Result<()> {
        self.write_formatted_prompt(|this, buf| {
            this.theme.format_select_prompt_selection(buf, prompt, sel)
        })
    }

    pub fn select_prompt_item(&mut self, text: &str, active: bool) -> io::Result<()> {
        self.write_formatted_line(|this, buf| {
            this.theme.format_select_prompt_item(buf, text, active)
        })
    }

    #[cfg(feature = "fuzzy-select")]
    pub fn fuzzy_select_prompt_item(
        &mut self,
        text: &str,
        active: bool,
        highlight: bool,
        matcher: &SkimMatcherV2,
        search_term: &str,
    ) -> io::Result<()> {
        self.write_formatted_line(|this, buf| {
            this.theme.format_fuzzy_select_prompt_item(
                buf,
                text,
                active,
                highlight,
                matcher,
                search_term,
            )
        })
    }

    pub fn multi_select_prompt(
        &mut self,
        prompt: &str,
        paging_info: Option<(usize, usize)>,
    ) -> io::Result<()> {
        self.write_formatted_prompt(|this, buf| {
            this.theme.format_multi_select_prompt(buf, prompt)?;

            if let Some(paging_info) = paging_info {
                TermThemeRenderer::write_paging_info(buf, paging_info)?;
            }

            Ok(())
        })
    }

    pub fn multi_select_prompt_selection(&mut self, prompt: &str, sel: &[&str]) -> io::Result<()> {
        self.write_formatted_prompt(|this, buf| {
            this.theme
                .format_multi_select_prompt_selection(buf, prompt, sel)
        })
    }

    pub fn multi_select_prompt_item(
        &mut self,
        text: &str,
        checked: bool,
        active: bool,
    ) -> io::Result<()> {
        self.write_formatted_line(|this, buf| {
            this.theme
                .format_multi_select_prompt_item(buf, text, checked, active)
        })
    }

    pub fn sort_prompt(
        &mut self,
        prompt: &str,
        paging_info: Option<(usize, usize)>,
    ) -> io::Result<()> {
        self.write_formatted_prompt(|this, buf| {
            this.theme.format_sort_prompt(buf, prompt)?;

            if let Some(paging_info) = paging_info {
                TermThemeRenderer::write_paging_info(buf, paging_info)?;
            }

            Ok(())
        })
    }

    pub fn sort_prompt_selection(&mut self, prompt: &str, sel: &[&str]) -> io::Result<()> {
        self.write_formatted_prompt(|this, buf| {
            this.theme.format_sort_prompt_selection(buf, prompt, sel)
        })
    }

    pub fn sort_prompt_item(&mut self, text: &str, picked: bool, active: bool) -> io::Result<()> {
        self.write_formatted_line(|this, buf| {
            this.theme
                .format_sort_prompt_item(buf, text, picked, active)
        })
    }

    pub fn clear(&mut self) -> io::Result<()> {
        self.term
            .clear_last_lines(self.height + self.prompt_height)?;
        self.height = 0;
        Ok(())
    }

    pub fn clear_preserve_prompt(&mut self, size_vec: &[usize]) -> io::Result<()> {
        let mut new_height = self.height;
        // Check each item size, increment on finding an overflow
        for size in size_vec {
            if *size > self.term.size().1 as usize {
                new_height += 1;
            }
        }

        self.term.clear_last_lines(new_height)?;
        self.height = 0;
        Ok(())
    }
}<|MERGE_RESOLUTION|>--- conflicted
+++ resolved
@@ -211,41 +211,7 @@
         )
     }
 
-<<<<<<< HEAD
-    /// Format a fuzzy selection prompt.
-=======
-    /// Formats a fuzzy select prompt item.
-    #[cfg(feature = "fuzzy-select")]
-    fn format_fuzzy_select_prompt_item(
-        &self,
-        f: &mut dyn fmt::Write,
-        text: &str,
-        active: bool,
-        highlight_matches: bool,
-        matcher: &SkimMatcherV2,
-        search_term: &str,
-    ) -> fmt::Result {
-        write!(f, "{} ", if active { ">" } else { " " })?;
-
-        if highlight_matches {
-            if let Some((_score, indices)) = matcher.fuzzy_indices(text, &search_term) {
-                for (idx, c) in text.chars().into_iter().enumerate() {
-                    if indices.contains(&idx) {
-                        write!(f, "{}", style(c).for_stderr().bold())?;
-                    } else {
-                        write!(f, "{}", c)?;
-                    }
-                }
-
-                return Ok(());
-            }
-        }
-
-        write!(f, "{}", text)
-    }
-
-    /// Formats a fuzzy select prompt.
->>>>>>> f7d02321
+    /// Format a fuzzy select prompt item.
     #[cfg(feature = "fuzzy-select")]
     fn format_fuzzy_select_prompt(
         &self,
