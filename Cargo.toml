[package]
name = "dialoguer"
description = "A command line prompting library."
version = "0.3.0"
authors = ["Armin Ronacher <armin.ronacher@active-4.com>"]
keywords = ["cli", "menu", "prompt"]
license = "MIT"
homepage = "https://github.com/mitsuhiko/dialoguer"
documentation = "https://docs.rs/dialoguer"
readme = "README.md"
<<<<<<< HEAD

=======
>>>>>>> 56a37a4e
[dependencies]
console = ">=0.3.0, <1.0.0"
lazy_static = "1"
tempfile = "2"<|MERGE_RESOLUTION|>--- conflicted
+++ resolved
@@ -8,10 +8,6 @@
 homepage = "https://github.com/mitsuhiko/dialoguer"
 documentation = "https://docs.rs/dialoguer"
 readme = "README.md"
-<<<<<<< HEAD
-
-=======
->>>>>>> 56a37a4e
 [dependencies]
 console = ">=0.3.0, <1.0.0"
 lazy_static = "1"
